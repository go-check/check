--- conflicted
+++ resolved
@@ -75,20 +75,13 @@
 	method    *methodType
 	kind      funcKind
 	status    funcStatus
-<<<<<<< HEAD
-	logb      *bytes.Buffer
-=======
 	logb      *logger
->>>>>>> e54ca221
 	logw      io.Writer
 	done      chan *C
 	reason    string
 	mustFail  bool
 	tempDir   *tempDir
-<<<<<<< HEAD
 	startTime time.Time
-=======
->>>>>>> e54ca221
 	timer
 }
 
