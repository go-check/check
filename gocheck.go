--- conflicted
+++ resolved
@@ -62,13 +62,13 @@
 }
 
 func (method *methodType) String() string {
-	return fmt.Sprintf("%v.%s", method.suiteName(), method.Info.Name)
+	return method.suiteName()+"."+method.Info.Name
 }
 
 func (method *methodType) matches(re *regexp.Regexp) bool {
-	return re.MatchString(method.Info.Name) ||
+	return (re.MatchString(method.Info.Name) ||
 		re.MatchString(method.suiteName()) ||
-		re.MatchString(method.String())
+		re.MatchString(method.String()))
 }
 
 type C struct {
@@ -534,45 +534,21 @@
 		case "TearDownTest":
 			runner.tearDownTest = method
 		default:
-<<<<<<< HEAD
-			if !strings.HasPrefix(method.Info.Name, "Test") {
+			prefix := "Test"
+			if conf.Benchmark {
+				prefix = "Benchmark"
+			}
+			if !strings.HasPrefix(method.Info.Name, prefix) {
 				continue
 			}
 			if filterRegexp == nil || method.matches(filterRegexp) {
-				runner.tests[testsLen] = method
-				testsLen += 1
-=======
-			if isWanted(conf.Benchmark, suiteName, method.Info.Name, filterRegexp) {
 				runner.tests = append(runner.tests, method)
->>>>>>> 11552f46
 			}
 		}
 	}
 	return runner
 }
 
-<<<<<<< HEAD
-=======
-// isWanted returns true if the given suite and method names should be run.
-// The bench result indicates whether the method is a benchmark rather than
-// a test.
-func isWanted(benchmark bool, suiteName, methodName string, filterRegexp *regexp.Regexp) bool {
-	prefix := "Test"
-	if benchmark {
-		prefix = "Benchmark"
-	}
-	if !strings.HasPrefix(methodName, prefix) {
-		return false
-	}
-	if filterRegexp == nil {
-		return true
-	}
-	return (filterRegexp.MatchString(methodName) ||
-		filterRegexp.MatchString(suiteName) ||
-		filterRegexp.MatchString(suiteName+"."+methodName))
-}
-
->>>>>>> 11552f46
 // Run all methods in the given suite.
 func (runner *suiteRunner) run() *Result {
 	if runner.tracker.result.RunError == nil && len(runner.tests) > 0 {
