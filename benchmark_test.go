// These tests verify the test running logic.

package check_test

import (
	"time"
<<<<<<< HEAD
	. "github.com/masukomi/check"
=======
	. "gopkg.in/check.v1"
>>>>>>> f8bfc07e
)

var benchmarkS = Suite(&BenchmarkS{})

type BenchmarkS struct{}

func (s *BenchmarkS) TestCountSuite(c *C) {
	suitesRun += 1
}

func (s *BenchmarkS) TestBasicTestTiming(c *C) {
	helper := FixtureHelper{sleepOn: "Test1", sleep: 1000000 * time.Nanosecond}
	output := String{}
	runConf := RunConf{Output: &output, Verbose: true}
	Run(&helper, &runConf)

	expected := "PASS: check_test\\.go:[0-9]+: FixtureHelper\\.Test1\t0\\.001s\n" +
		"PASS: check_test\\.go:[0-9]+: FixtureHelper\\.Test2\t0\\.000s\n"
	c.Assert(output.value, Matches, expected)
}

func (s *BenchmarkS) TestStreamTestTiming(c *C) {
	helper := FixtureHelper{sleepOn: "SetUpSuite", sleep: 1000000 * time.Nanosecond}
	output := String{}
	runConf := RunConf{Output: &output, Stream: true}
	Run(&helper, &runConf)

	expected := "(?s).*\nPASS: check_test\\.go:[0-9]+: FixtureHelper\\.SetUpSuite\t *0\\.001s\n.*"
	c.Assert(output.value, Matches, expected)
}

func (s *BenchmarkS) TestBenchmark(c *C) {
	helper := FixtureHelper{sleep: 100000}
	output := String{}
	runConf := RunConf{
		Output:        &output,
		Benchmark:     true,
		BenchmarkTime: 10000000,
		Filter:        "Benchmark1",
	}
	Run(&helper, &runConf)
	c.Check(helper.calls[0], Equals, "SetUpSuite")
	c.Check(helper.calls[1], Equals, "SetUpTest")
	c.Check(helper.calls[2], Equals, "Benchmark1")
	c.Check(helper.calls[3], Equals, "TearDownTest")
	c.Check(helper.calls[4], Equals, "SetUpTest")
	c.Check(helper.calls[5], Equals, "Benchmark1")
	c.Check(helper.calls[6], Equals, "TearDownTest")
	// ... and more.

	expected := "PASS: check_test\\.go:[0-9]+: FixtureHelper\\.Benchmark1\t *100\t *[12][0-9]{5} ns/op\n"
	c.Assert(output.value, Matches, expected)
}

func (s *BenchmarkS) TestBenchmarkBytes(c *C) {
	helper := FixtureHelper{sleep: 100000}
	output := String{}
	runConf := RunConf{
		Output:        &output,
		Benchmark:     true,
		BenchmarkTime: 10000000,
		Filter:        "Benchmark2",
	}
	Run(&helper, &runConf)

	expected := "PASS: check_test\\.go:[0-9]+: FixtureHelper\\.Benchmark2\t *100\t *[12][0-9]{5} ns/op\t *[4-9]\\.[0-9]{2} MB/s\n"
	c.Assert(output.value, Matches, expected)
}

func (s *BenchmarkS) TestBenchmarkMem(c *C) {
	helper := FixtureHelper{sleep: 100000}
	output := String{}
	runConf := RunConf{
		Output:        &output,
		Benchmark:     true,
		BenchmarkMem:  true,
		BenchmarkTime: 10000000,
		Filter:        "Benchmark3",
	}
	Run(&helper, &runConf)

	expected := "PASS: check_test\\.go:[0-9]+: FixtureHelper\\.Benchmark3\t *100\t *[12][0-9]{5} ns/op\t *[0-9]+ B/op\t *[1-9] allocs/op\n"
	c.Assert(output.value, Matches, expected)
}<|MERGE_RESOLUTION|>--- conflicted
+++ resolved
@@ -3,12 +3,8 @@
 package check_test
 
 import (
+	. "github.com/masukomi/check"
 	"time"
-<<<<<<< HEAD
-	. "github.com/masukomi/check"
-=======
-	. "gopkg.in/check.v1"
->>>>>>> f8bfc07e
 )
 
 var benchmarkS = Suite(&BenchmarkS{})
